"""This lobe enables the integration of huggingface pretrained whisper model.

Transformer from HuggingFace needs to be installed:
https://huggingface.co/transformers/installation.html

Authors
 * Adel Moumen 2022
 * Titouan Parcollet 2022
 * Luca Della Libera 2022
"""

import torch
import logging
from torch import nn

try:
    from transformers import WhisperModel
    from transformers import WhisperFeatureExtractor

except ImportError:
    MSG = "Please install transformers from HuggingFace to use Whisper\n"
    MSG += "E.G. run: pip install transformers"
    raise ImportError(MSG)

logger = logging.getLogger(__name__)


class HuggingFaceWhisper(nn.Module):
    """This lobe enables the integration of HuggingFace pretrained Whisper model.
    Source paper whisper:
        https://cdn.openai.com/papers/whisper.pdf
    Transformer from HuggingFace needs to be installed:
    https://huggingface.co/transformers/installation.html

    The model can be finetuned. It will download automatically the model from
    HuggingFace or use a local path.
    Arguments
    ---------
    source : str
        HuggingFace hub name: e.g "openai/whisper-tiny"
    save_path : str
        Path (dir) of the downloaded model.
    Example
    -------
    >>> model_hub = "openai/whisper-tiny"
    >>> save_path = "savedir"
    >>> sampling_rate = 16000
    >>> model = HuggingFaceWhisper(model_hub, save_path, sampling_rate)
    >>> tokens = torch.tensor([[1, 1]]) * model.model.config.decoder_start_token_id
    >>> inputs = torch.randn([1, 93680])
    >>> outputs = model(inputs, tokens)
    """

    def __init__(
        self,
        source,
        save_path,
        sampling_rate=16000,
        encoder_only=False,
        freeze=False,
        freeze_encoder=False,
        output_attentions=True,
    ):
        super().__init__()
        self.sampling_rate = sampling_rate
        self.encoder_only = encoder_only
        self.freeze = freeze
        self.freeze_encoder = freeze_encoder
        self.output_attentions = output_attentions

        # Download the extractor from HuggingFace.
        feature_extractor = WhisperFeatureExtractor.from_pretrained(
            source, cache_dir=save_path, sampling_rate=sampling_rate,
        )
        self._n_fft = feature_extractor.n_fft
        self._hop_length = feature_extractor.hop_length
        self._n_samples = feature_extractor.n_samples
        self.register_buffer(
            "_mel_filters", torch.as_tensor(feature_extractor.mel_filters)
        )

        self.model = WhisperModel.from_pretrained(source, cache_dir=save_path)

        if self.freeze:
            logger.warning(
                "speechbrain.lobes.models.huggingface_whisper - whisper encoder-decoder is frozen."
            )
            self.model.train()  # we keep it to train to have dropout and LN computed adequaly
            for param in self.model.parameters():
                param.requires_grad = False
        else:
            self.model.train()
            if self.freeze_encoder:
                logger.warning(
                    "speechbrain.lobes.models.huggingface_whisper - whisper encoder is frozen."
                )
                for param in self.model.encoder.parameters():
                    param.requires_grad = False

    def forward(self, wav, decoder_input_ids=None):
        """Perform mel transformation and one step of the whisper (encoder-decoder).

        Arguments
        ---------
        wav : torch.Tensor (signal)
            A batch of audio signals to transform to features.
        decoder_input_ids : torch.Tensor
            This is necessary if we want to use the decoder.

            A batch of decoder inputs tokens.
            The first tokens need to dictacte the behavior of the decoder.
            It needs to start with the bos_token, the language token,
            the task token, and finally the timestamp token.

            Please refer to the whisper paper for more details or go to the
            seq2seq2.py file in SpeechBrain to see how to generate the tokens
            with Greedy Search and/or Beam Search.
        """
        if self.freeze:
            with torch.no_grad():
                out_encoder = self.forward_encoder(wav)
                if self.encoder_only:
                    return out_encoder
                out = self.forward_decoder(out_encoder, decoder_input_ids)
                return out
        else:
            if self.encoder_only:
                return self.forward_encoder(wav)
            else:
                out_encoder = self.forward_encoder(wav)
                return self.forward_decoder(out_encoder, decoder_input_ids)

    def forward_encoder(self, mel):
        """Perform one step of the whisper encoder with Mel FBANKs as Input.
        Arguments
        ---------
        wav : torch.Tensor (FBANKs)
            A batch of Mel FBANK from HF to transform to features.
        """

        if self.freeze_encoder:
            with torch.no_grad():
                return self.model.encoder(mel).last_hidden_state
        else:
            return self.model.encoder(mel).last_hidden_state

    def _get_mel(self, wav):
        """Takes an input waveform and return its corresponding mel spectrogram
        according to HuggingFace implementation. WARNING: it's slow! Better push this
        in the DataLoader.
        Arguments
        ---------
        wav : torch.Tensor (signal)
            A batch of audio signals to transform to features.
        """
<<<<<<< HEAD
        # need to cast tensor to numpy for the huggingface whisper feature extractor.
        numpy_wav = wav.cpu().numpy().tolist()
        return self.feature_extractor(
            numpy_wav, return_tensors="pt", sampling_rate=self.sampling_rate,
        ).input_features.to(wav.device)
=======
        mels = self._pad_or_trim(wav)
        mels = self._log_mel_spectrogram(mels)
        return mels

    # Adapted from:
    # https://github.com/openai/whisper/blob/eff383b27b783e280c089475852ba83f20f64998/whisper/audio.py#L92
    def _log_mel_spectrogram(self, audio):
        """Compute the Mel spectrogram of a batch of input waveforms.

        Arguments
        ---------
        audio : torch.Tensor
            A batch of audio waveforms in 16 kHz.

        Returns
        -------
        torch.Tensor
            A tensor that contains the batch of Mel spectrograms.
        """
        window = torch.hann_window(self._n_fft, device=audio.device)
        stft = torch.stft(
            audio,
            self._n_fft,
            self._hop_length,
            window=window,
            return_complex=True,
        )
        magnitudes = stft[..., :-1].abs() ** 2

        filters = self._mel_filters
        mel_spec = filters @ magnitudes

        log_spec = torch.clamp(mel_spec, min=1e-10).log10()
        log_spec = torch.maximum(
            log_spec,
            (log_spec.flatten(start_dim=1).max(dim=-1)[0] - 8.0)[:, None, None],
        )
        log_spec = (log_spec + 4.0) / 4.0
        return log_spec

    # Adapted from:
    # https://github.com/openai/whisper/blob/eff383b27b783e280c089475852ba83f20f64998/whisper/audio.py#L52
    def _pad_or_trim(self, array, axis=-1):
        """Pad or trim the Mel spectrograms as expected by the encoder.

        Arguments
        ---------
        array : torch.Tensor
            A tensor that contains the batch of Mel spectrograms.
        axis : int
            The axis along which to pad.

        Returns
        -------
        torch.Tensor
            The padded tensor.
        """
        if array.shape[axis] > self._n_samples:
            array = array.index_select(
                dim=axis,
                index=torch.arange(self._n_samples, device=array.device),
            )

        if array.shape[axis] < self._n_samples:
            pad_widths = [(0, 0)] * array.ndim
            pad_widths[axis] = (
                0,
                self._n_samples - array.shape[axis],
            )
            array = nn.functional.pad(
                array, [pad for sizes in pad_widths[::-1] for pad in sizes]
            )

        return array
>>>>>>> 84403b4c

    def forward_decoder(self, audio_features, decoder_input_ids):
        """Perform one step of the whisper decoder.
        Arguments
        ---------
        audio_features : torch.Tensor
            A batch of audio features (mel + whisper encoding).
        decoder_input_ids : torch.Tensor
            A batch of decoder inputs tokens.
            The first tokens need to dictacte the behavior of the decoder.
            It needs to start with the bos_token, the language token,
            the task token, and finally the timestamp token.

            Please refer to the whisper paper for more details or go to the
            seq2seq2.py file in SpeechBrain to see how to generate the tokens
            with Greedy Search and/or Beam Search.
        """
        output_states = self.model.decoder(
            encoder_hidden_states=audio_features,
            input_ids=decoder_input_ids,
            output_attentions=self.output_attentions,
        )

        attn = output_states.attentions[-1]
        attn = attn.view(attn.shape[0] * attn.shape[1], *attn.shape[2:])
        output_states = output_states.last_hidden_state

        logits = (
            output_states
            @ torch.transpose(
                self.model.decoder.embed_tokens.weight.to(output_states.dtype),
                0,
                1,
            )
        ).to(audio_features.dtype)

        return logits, attn<|MERGE_RESOLUTION|>--- conflicted
+++ resolved
@@ -153,13 +153,6 @@
         wav : torch.Tensor (signal)
             A batch of audio signals to transform to features.
         """
-<<<<<<< HEAD
-        # need to cast tensor to numpy for the huggingface whisper feature extractor.
-        numpy_wav = wav.cpu().numpy().tolist()
-        return self.feature_extractor(
-            numpy_wav, return_tensors="pt", sampling_rate=self.sampling_rate,
-        ).input_features.to(wav.device)
-=======
         mels = self._pad_or_trim(wav)
         mels = self._log_mel_spectrogram(mels)
         return mels
@@ -234,7 +227,6 @@
             )
 
         return array
->>>>>>> 84403b4c
 
     def forward_decoder(self, audio_features, decoder_input_ids):
         """Perform one step of the whisper decoder.
