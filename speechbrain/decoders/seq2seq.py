--- conflicted
+++ resolved
@@ -1525,18 +1525,7 @@
     def __init__(
         self, modules, temperature=1.0, **kwargs,
     ):
-<<<<<<< HEAD
-        super().__init__(
-            embedding, decoder, linear, **kwargs
-        )
-
-        self.lm = language_model
-        self.lm.eval()
-        self.log_softmax = sb.nnet.activations.Softmax(apply_log=True)
-        self.temperature_lm = temperature_lm
-=======
-        super(S2STransformerBeamSearcher, self).__init__(**kwargs)
->>>>>>> c23d1e9a
+        super().__init__(**kwargs)
 
         self.model = modules[0]
         self.fc = modules[1]
@@ -1595,37 +1584,6 @@
         max_length=448,
         **kwargs,
     ):
-<<<<<<< HEAD
-        super().__init__(
-            embedding, decoder, linear, **kwargs
-        )
-
-        self.lm = language_model
-        self.lm.eval()
-        self.log_softmax = sb.nnet.activations.Softmax(apply_log=True)
-        self.temperature_lm = temperature_lm
-
-    def lm_forward_step(self, inp_tokens, memory):
-        """Performs a step in the LM during beamsearch."""
-        memory = _update_mem(inp_tokens, memory)
-        if not next(self.lm.parameters()).is_cuda:
-            self.lm.to(inp_tokens.device)
-        logits = self.lm(memory)
-        log_probs = self.softmax(logits / self.temperature_lm)
-        return log_probs[:, -1, :], memory
-
-    def permute_lm_mem(self, memory, index):
-        """Permutes the LM ,emory during beamsearch"""
-        memory = torch.index_select(memory, dim=0, index=index)
-        return memory
-
-    def reset_lm_mem(self, batch_size, device):
-        """Needed to reset the LM memory during beamsearch"""
-        # set hidden_state=None, pytorch RNN will automatically set it to
-        # zero vectors.
-        return None
-
-=======
         super().__init__(**kwargs)
         self.model = model
         self.softmax = torch.nn.LogSoftmax(dim=-1)
@@ -1635,7 +1593,6 @@
         self.task_token = task_token  # default task is transcribe
         self.timestamp_token = timestamp_token  # default is notimestamp
         self.max_length = max_length - 3  # 3 tokens are added to the input
->>>>>>> c23d1e9a
 
     def set_language_token(self, language_token):
         """set the language token to be used for the decoder input."""
@@ -1649,12 +1606,6 @@
         """set the task token to be used for the decoder input."""
         self.task_token = task_token
 
-<<<<<<< HEAD
-    def __init__(
-        self, modules, temperature=1.0, temperature_lm=1.0, **kwargs,
-    ):
-        super().__init__(**kwargs)
-=======
     def set_timestamp_token(self, timestamp_token):
         """set the timestamp token to be used for the decoder input."""
         self.timestamp_token = timestamp_token
@@ -1662,7 +1613,6 @@
         # inp_token and need to be the first so that the first input gave
         # to the model is [bos, language, task, timestamp] (order matters).
         self.bos_index = self.timestamp_token
->>>>>>> c23d1e9a
 
     def set_decoder_input_tokens(self, decoder_input_tokens):
         """decoder_input_tokens are the tokens used as input to the decoder.
