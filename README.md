# The SpeechBrain Toolkit

[![](https://speechbrain.github.io/assets/logo_noname_rounded_small.png)](https://speechbrain.github.io/)

SpeechBrain is an **open-source** and **all-in-one** speech toolkit based on PyTorch.

The goal is to create a **single**, **flexible**, and **user-friendly** toolkit that can be used to easily develop **state-of-the-art speech technologies**, including systems for **speech recognition**, **speaker recognition**, **speech enhancement**, **multi-microphone signal processing** and many others. 

SpeechBrain is currently under development.

# Table of Contents
- [Basics](#basics)
  * [License](#license)
  * [Requirements](#requirements)
  * [Test installation](#test-installation)
  * [Folder Structure](#folder-structure)
  * [How to run an experiment](#how-to-run-an-experiment)
  * [Configuration files](#configuration-files)
<<<<<<< HEAD
  * [Execute Computations](#execute-computations)
- [Data Reading and Writing](#data-reading-and-writing)
	* [Scp file format](#scp-file-format)
	* [Data loop](#data-loop)
	* [Multi-Channel audio](#multi-channel-audio)
	* [Tensor Format](#tensor-format)
	* [Reading non-audio files](#reading-non-audio-files)
	* [Writing Example](#writing-example)
- [Basic processing](#basic-processing)
	* [Adding Noise](#adding-noise)
	* [Other augmentations](#other-augmentations)
=======
  * [Data reading and writing](#data-reading-and-writing)
  * [Execute computation class](#execute-computation-class)
  * [Tensor format](#tensor-format)
  * [Data preparation](#data-preparation)
>>>>>>> f3dec714
- [Feature extraction](#feature-extraction)
  * [Short-time Fourier transform (STFT)](#short-time-fourier-transform-(stft))
  * [Spectrograms](#spectrograms)
  * [Filter banks (FBANKs)](#filter-banks-(fbanks))
  * [Mel Frequency Cepstral Coefficients (MFCCs)](#mel-frequency-cepstral-coefficients-mfccs)
- [Data augmentation](#data-augmentation)
  * [Noise](#noise)
  * [Reverberation](#reverberation)
  * [Speed perturbation](#speed-perturbation)
  * [Other distortions](#other-distortions)
- [Neural Networks](#neural-networks)
  * [Training](#training)
  * [Validation](#validation)
  * [Test](#test)
  * [Saving checkpoints](#saving-checkpoints)
  * [Architectures](#architectures)
  * [Normalization](#normalization)
  * [Losses](#losses)
  * [Optimizers](#optimizers)
  * [Learning rate scheduler](#learning-rate-scheduler)
  * [Replicate computations](#replicate-computations)
  * [Residual, Skip, and Dense connections](#replicate-computations)
  * [Classification example](#losses)
  * [Sequence-to-sequence example](#losses)
  * [Regression example](#losses)
- [HMM-DNN speech recogntition](#hmm-dnn-speech-recogntition)
- [End-to-end speech recogntition](#end-to-end-speech-recogntition)
- [Speech enhancement](#speech-enhancement)
- [Speaker recognition and diarization](#speaker-recognition-and-diarization)
- [Multi-microphone processing](#multi-microphone-processing)
- [Developer Guidelines](#developer-guidelines)

# Basics
In the following sections, the basic functionalities of SpeechBrain are described. 

## License
SpeechBrain is licensed under the [Apache License v2.0](https://tldrlegal.com/license/apache-license-2.0-(apache-2.0)) (i.e., the same as the popular Kaldi toolkit).

## Installing Requirements
 ```
cd SpeechBrain
pip install -r requirements.txt
```
## Test Installation
Please, run the following script to make sure your installation is working:
 ```
python test.py
 ```
 
## Folder Structure
The current version of Speechbrain has the following folder/file organization:
- **cfg**: it contains the configuration files of different experiments. 
- **exp**: it contains the results of the experiments run with SpeechBrain
- **speechbrain**: it contains the python libraries
- **samples**: it contains few data samples useful for running debugging experiments
- **tools**:  it contains additional scripts that can be useful for different purposes (e.g, running debugging tests).
- **speechbrain.py**: it is the python script used to run the experiments

## How to run an experiment
In SpeechBrain an experiment can be simply run in this way:

 ```
python spbrain.py config_file
 ```
 
where `config_file`  is a configuration file (formatted as described below).
For instance, the config file *cfg/minimal_examples/features/compute_fbanks_example.cfg* loops over the speech data itemized in *samples/audio_samples/csv_example.csv* and computes the corresponding fbank features.  To run this experiment you can simply type:

 ```
python spbrain.py  cfg/minimal_examples/features/compute_fbanks_example.cfg
 ```
 
The output will be saved in *exp/compute_fbanks* (i.e, the output_folder specified in the config file). As you can see, this folder contains a file called *log.log*, which reports useful information on the computations that have been performed. 
Errors will appear both in the log file and in the standard error. The output folder also contains all the configuration files used during the computations. The file *cfg/minimal_examples/features/compute_fbanks_example.cfg* is called root config file, but other config files might be used while performing the various processing steps. All of them will be saved here to allow users to have a  clear idea about all the computations performed. The fbank features, finally, are stored in the *save* folder (in this case are saved in pkl format).

## Configuration Files
SpeechBrain can be used in two different ways by the users. Users, for instance, can directly import the functions coded in the speechbrain libraries in their own python scripts.  To make this simpler, the functions in our libraries are **properly documented**, also reporting **examples** on how they can be used as stand-alone functions. 

The preferred modality in SpeechBrain, however, is to use the **speechbrain configuration files**. As we will see in this section, the configuration files define an *elegant*, *clean*, *transparent*, and *standard* framework where all the speechbrain modules can be **naturally integrated and combined**. The modularity and flexibility offered by this environment can allow users to code only minimal parts of the speech processing system, leaving unchanged the other parts. In the cfg folder, several examples of configuration files implementing recipes for many different speech processing systems are reported.

Standard configuration files are *flat* and *back-box* list of hyperparameters. Conversely, the SpeechBrain configuration files are designed such that it is immediately clear which function uses a certain hyperparameter. The configuration files also specify how the main functions are combined, thus offering a **"big picture" of the main computations** performed in a relatively compact way.

More specifically, the configuration files are organized ib the following way:

1. First, we **define a set of functions** to be used (with the related hyper-parameters)
2. Then we **define how these functions are combined** to implement the desired functionality. 

To better understand the logic behind the current version, let's take a look into  ```cfg/minimal_examples/features/FBANKs.cfg ```.
This config file is designed to compute *FBANK* features:
 
 ```
[global]
    sample_rate=$sample_rate
    n_fft=1024
    n_mels=40
    left_frames=5
    right_frames=5
    freeze=True
[/global]

[functions]

    [compute_STFT]
        class_name=speechbrain.processing.features.STFT
        sample_rate=$sample_rate
        win_length=25
        hop_length=10
        n_fft=$n_fft
        window_type=hamming    
    [/compute_STFT]

    [compute_spectrogram]
        class_name=speechbrain.processing.features.spectrogram
        power_spectrogram=2     
    [/compute_spectrogram]

    [compute_fbanks]
        class_name=speechbrain.processing.features.FBANKs
            n_mels=$n_mels
        log_mel=True
        filter_shape=triangular
        f_min=0
        f_max=8000          
            freeze=$freeze
        n_fft=$n_fft     
    [/compute_fbanks]

    [compute_deltas]
        class_name=speechbrain.processing.features.deltas
        der_win_length=5
    [/compute_deltas]

    [context_window]
        class_name=speechbrain.processing.features.context_window
        left_frames=$left_frames
        right_frames=$right_frames
    [/context_window]

    [save]
        class_name=speechbrain.processing.features.save
        save_format=pkl    
    [/save]


[/functions]


[computations]
    wav,*_=get_input_var()
    
    # mfcc computation pipeline
    STFT=compute_STFT(wav)
    spectr=compute_spectrogram(STFT)
    FBANKs=compute_fbanks(spectr)

    # computing derivatives
    delta1=compute_deltas(FBANKs)
    delta2=compute_deltas(delta1)

<<<<<<< HEAD
### Other augmentations
In addition to adding noise, the [```data_augmentation.py```](data_augmentation.py) file defines a set of augmentations for increasing the robustness of machine learning models, and for creating datasets for speech enhancement and other environment-related tasks. The current list of enhancements follows, with links to sample files of each:

 * Adding noise - [white noise example](cfg/minimal_examples/basic_processing/save_signals_with_noise.cfg) or [noise from scp file example](cfg/minimal_examples/basic_processing/save_signals_with_noise_scp.cfg)
 * Adding reverberation - [reverb example](cfg/minimal_examples/basic_processing/save_signals_with_reverb.cfg)
 * Adding babble - [babble example](cfg/minimal_examples/basic_processing/save_signals_with_babble.cfg)
 * Speed perturbation - [perturbation example](cfg/minimal_examples/basic_processing/save_signals_with_speed_perturb.cfg)
 * Dropping a frequency - [frequency drop example](cfg/minimal_examples/basic_processing/save_signals_with_drop_freq.cfg)
 * Dropping chunks - [chunk drop example](cfg/minimal_examples/basic_processing/save_signals_with_drop_chunk.cfg)
 * Clipping - [clipping example](cfg/minimal_examples/basic_processing/save_signals_with_clipping.cfg)

These augmentations are designed to be efficient, so that you can use them on data during training without worrying about saving the augmented data to disk. This also allows using a dynamic training set that can change from epoch to epoch, rather than relying on a static set. In addition, all augmentations should be differentiable, since they are implemented as ```nn.Module```s. Finally, all augmentations have a ```random_seed``` parameter, to ensure that the augmentations are repeatable, and your results are comparable from experiment to experiment.

Aside from adding noise, all augmentations work on a batch level for the sake of efficiency. This means that for smaller datasets and larger batch sizes, the diversity of augmentations applied may be limited. However, the fact that these augmentations can be different for different epochs can make up for this fact.

## Feature extraction
Let's now move on by discussing some more realistic examples of speech feature extraction. 
=======
    # concatenate mfcc+delta1+delta2
    fbank_with_deltas=torch.cat([FBANKs,delta1,delta2],dim=-2)
>>>>>>> f3dec714

    # applying the context window
    fbank_cw=context_window(fbank_with_deltas)

[/computations]
 ```

### Global section
All the config files have three main sections: **global**, **functions**, and **computations**.  

The *[global]* section **declares some variables** that could be reused in the following part of the config file. For instance, one might want to set a variable called (*device* or *n_fft*) once and use it in other parts of the config file. 

### Function section
The section *[functions]* **defines the set of functions** used in the experiment with the related hyper-parameters (or arguments). Each function must start with the mandatory field *"class_name="* that specifies where the current function is implemented. The other fields correspond to function-specific arguments (e.g, *batch_size*, *win_length*, *hop_length*, etc.). The list of the required hyperparameters of each function can be found in the documentation of the function itself. In this case, we can open the *lib.processing.features.STFT* and take a look into the documentation (or into the self.expected_options) for a list of the expected arguments. As you can see, some arguments are mandatory, while others are optional (in this case the specified default value is taken).
The functions called in the config file are actually classes, that must have an **init** and **call** method (see class *STFT* in *data_processing.py for an example*). 

The initialization method takes in input the parameters, it checks them and then performs all the **computations that need to be done only once** and not be repeated every time the function is called. 

The __call__ method, instead, takes in input a list of input and gives in output a list as well. This method should be designed to perform all the **computations that cannot be done only once** (e.g., updating the parameters of a neural network). Note that for neural network-based classes (like the STFT function in the example), we have a forward method instead of a __call__method.

### Computation section
The section *[computations]* finally defines **how the functions are combined** to implement the desired functionality. In this specific example, we implement the standard pipeline for computing *FBANK* features, where we first compute the Short-Term Fourier Transform, followed by a spectrogram and filter-bank computation. The computation section is a python shell, where simple python commands can be run as well. 

### Hierarchical configuration files
Standard speech processing pipelines are rather complex. In many cases, it could be better to organize the computations in a  more structured way rather than writing a single big configuration file. For instance, one might want to gather the computations for feature extraction in a config file and the neural network computations in another one.
SpeechBrain supports hierarchical configuration files, i.e, configuration files that can call other configuration files. The first configuration file is the root one, while the others are child configuration files. The latter can be called from the root one using the execute_computations function, as we will be described in detail below.


## Data Reading and Writing
SpeechBrain is designed to read/write different audio formats (e.g., wav, flac, pcm). Moreover, the toolkit can read data entries (e.g, features or labels) stored in pkl files or directly specified as a string (e.g, spk_ids). All the data entries used in an experiment must be itemized in a comma-separated values (CSV) file, whose format is described in the following sub-section.

### CSV file format
The CSV files must itemize all the sentences, features, and labels to use in an experiment.  For instance, let's open the CSV file in   ```samples/audio_samples/csv_example.csv ``` . The file can be better rendered when opening it with a standard CSV reader, but let's open it as a raw text file for now:

 ```
ID, duration, wav, wav_format, wav_opts, spk_id, spk_id_format, spk_id_opts

example1, 3.260, $data_folder/example1.wav, wav, , spk01, string, 
example2, 2.068, $data_folder/example2.flac, flac, , spk02, string,
example3, 2.890, $data_folder/example3.sph, wav, , spk03, string,
example4, 2.180, $data_folder/example4.raw, raw, samplerate:16000 subtype:PCM_16 endian:LITTLE channels:1, spk04, string,
example5, 1.000, $data_folder/example5.wav, wav, start:10000 stop:26000, spk05, string,
 ```

The first line shows the fields that are specified in the CSV file. The mandatory fields are the following:
- **ID**: it is the unique sentence identifier. It must be different for each sentence. 
- **duration**: it reports how much each sentence lasts in seconds. As we will see later, this can be useful for processing the sentence in ascending or descending order according to their lengths. 

After these two mandatory fields, the CSV contains a variable number of optional fields that depend on the features and labels
we want to read. Each feature/label takes exactly three colums: **[data_name][data_format][data_opts]**. 

- **data_name** is the name given to the data-entry to read (e.g, wav) and contains the paths where the current element is saved (for wav and pkl format) or the label string (for string format). 
- **data_format** specifies the format of the data_name. The currently supported formats are wav, pkl, or string.
- **data_opts** specifies additional options that are passed to the data_reader.

Each line contains a different sentence. For instance, the first line contains:
 ```
example1, 3.260, $data_folder/example1.wav, wav, , spk01, string, 
 ```
For the sentence called *example1*, we have two elements: the wav features read from  $data_folder/example1.wav and the 
corresponding spk_id label "spk01" which is directly specified as a string.  

### Audio file reader
The audio files are read with [**soundfile**](https://pypi.org/project/SoundFile/), and we thus support all its audio formats.  We indeed can read files in *wav*, *flac*, *sphere*, and *raw* formats. Note that audio data in *raw* format are stored without header and thus some options such as *samplerate*, *dtype*, *endian*, and *channels* must be specified in the field data_opts.  

In some cases, users might want to just read a portion of the audio file. It is possible to specify the portion to read by properly setting the data_ops as shown in the following line:

```
example5, 1.000, $data_folder/example5.wav, wav, start:10000 stop:26000, spk05, string,
```
In this case, we read the audio from sample 10000 to sample 26000. 

Soundfile can also read multi-channel data, as you can see in *samples/audio_samples/csv_example_multichannel.csv*

### Pkl file reader
SpeechBrain can read data in pkl format as well. This way we can read additional non-audio speech features, as shown in the following example:
```
ID, duration, pkl_fea, pkl_fea_format, pkl_fea_opts

example1, 3.260, $data_folder/your_pkl_file, pkl,
```
The content of the pkl file must be numpy array. 

### String labels
In speechbrain labels can be specified in a pkl file or, more directly, in a simple text string.
In the example reported in the CSV file section, we report speaker-identities as strings (e.g, example1 => spk01, 
example2 => spk02, ..). 

The big advantage of this modality is that users do not have to necessarily convert all these labels into the corresponding integer numbers (as required for instance during neural network training). Speechbrain will do it for you by automatically creating a label dictionary, as described in the following sub-section.

### Label dictionary
When reading a string label, a label dictionary is automatically created. In particular, during the initialization of the data_loader, we read all the data and we automatically create a dictionary that maps each label into a corresponding integer. 

To take a look into that, let's run 
```
python spbrain.py  cfg/minimal_examples/features/compute_fbanks_example.cfg
```
and open the `label_dict.pkl` that has been created in `/exp/compute_fbanks/`. We can read it with the following command:
```
from speechbrain.data_io.data_io import load_pkl
abel_dict=load_pkl('exp/compute_fbanks/label_dict.pkl')
print(label_dict)
```
And you will see the following:
```
>>> label_dict
{'spk_id': {'counts': {'spk05': 1, 'spk02': 1, 'spk04': 1, 'spk03': 1, 'spk01': 1}, 'lab2index': {'spk01': 0, 'spk02': 1, 'spk03': 2, 'spk04': 3, 'spk05': 4}, 'index2lab': {0: 'spk01', 1: 'spk02', 2: 'spk03', 3: 'spk04', 4: 'spk05'}}}
```
In practice the label_dict contains the following information:
- **counts**: for each label entry we provide the number of times it appears
- **lab2index**: it is a mapping from the string label to the corresponding id
- **index2lab**: it is the mapping from indexes to labels 

Note that we also support a list of labels for each sentence. This can be useful to set up phonemes or word labels for speech recognition. In this case, it is simply necessary to add a space between the labels, as shown in this example:
```
ID,duration,wav,wav_format,wav_opts, phn,phn_format,phn_opts
fpkt0_sx188,2.2208125,TIMIT/test/dr3/fpkt0/sx188.wav,wav,, sil hh uw ao th er ay z dh iy ix n l ix m ix dx ih dx ix cl k s cl p eh n s ix cl k aw n cl sil,string
```
### Data writing
Speechbrain can store tensors that are created during the computations into disk.
This operation is perfomed by the `speechbrain.data_io.data_io.save` function.
The current implementation can store tensors in the following formats:
- **wav**: wav file format. It used the sound file writers and supports all its formats.
- **pkl**: python pkl format.
- **txt**: text format.
- **ark** : kaldi binary format.
- **png**: image format (useful to store image-like tensors like spectrograms).
- **std_out**: the output is directly printed into the standard output.

 See for instance `cfg/minimal_examples/features/FBANKs.cfg` to see how one can use it within a configuration file.  The latter is called by the root config file `cfg/minimal_examples/features/compute_fbanks_example.cfg` and saves the FBANK features (using the pkl format) in `exp/compute_fbanks/save` folder.

### Copying data locally
**SpeechBrain is designed to read data on-the-fly from disk**. Copying your data in the local computation node is of crucial importance to reading them quickly. For instance, in most HPC clusters reading several small files from the shared filesystem can be slow and can even slow down the entire cluster (e.g., think about a lustre file system that is designed to read and write large files only, but it is very inefficient to read/write several small files). 

The solution is thus to always read data from the local disk (e.g, in SLURM the local disk is in *$SLURM_TMPDIR*). To do it, we suggest to do the following steps:

1. *If not already compressed, compress your dataset.*
2. *Copy the compressed file in the local disk.*
3. *Uncompress the dataset.*
4. *Process it with SpeechBrain.*

To help users with this operation, we created a function called copy_locally (see lib.data_io.data_io.copy_data_locally), which automatically implements steps 2 and 3. In particular, we can initialize this class with the following parameters:

```
    [copy_locally]
            class_name=data_preparation.copy_data_locally
            data_file=$data_file
            local_folder=$local_data_folder
    [/copy_locally]
```

where data_file must be a single file (e.g. a *tar.gz* file that contains your dataset) and local_folder is the folder on the local computation node where you want to copy and uncompress the data. The function is automatically skipped when the tar.gz file is already present in the local folder. 

## Execute computation class
The *execute_computations* class is the most important core function within speechbrain and we require users to familiarize themselves with it.

The execute_computation class **reads a configuration file and executes the corresponding computations**.
As you can see from the function documentation in *speechbrain.core.py*, this function has only one mandatory argument:

- **cfg_file**: it is the path of the config file that we want to execute. The computations reported in the [computation] section will be executed.

The numerous optional arguments can be used to implement more advanced functionalities, such *data loops*, *minibatch_creation*, *data caching*. We will discuss here the main functionalities. More advanced functionalities will be described in the following sections and in the function documentation.

### Data Loop and minibatch creation
When a csv_file (i.e, the file containing the list of sentences to process) is passed as an argument, execute_computations automatically create mini-batches and loops over all the data. 

For instance, let's take a look into the execute_computations function called in this minimal example: `cfg/minimal_examples/data_reading/read_write_data.cfg`:
```
[global]
    verbosity=2
    output_folder=exp/read_write_mininal
    data_folder=samples/audio_samples
    csv_file=$data_folder/csv_example.csv
[/global]

[functions]    
        
        [loop]
            class_name=speechbrain.core.execute_computations
            cfg_file=cfg/minimal_examples/data_reading/save_signals.cfg
            csv_file=$csv_file
            batch_size=2
            csv_read=wav,spk_id
            sentence_sorting=ascending
            num_workers=2
            cache=True
            cache_ram_percent=75
        [/loop]

[/functions]

[computations]
    
    # process the specified dataset
    loop()    

[/computations]
```

This root config file reads all the data itemized in `samples/audio_samples/sv_example.csv`, creates mini-batches of two sentences (see batch_size argument), and process them as specified in the child config file `cfg/minimal_examples/data_reading/save_signals.cfg`. The field `csv_read=wav,spk_id` can be use to select which set of features/labels read from the CSV file. If not specified, it automatically creates batches for all the features/labels available, otherwise, it creates batches for the subset of data specified (in this case, only wav features).

### Minibatch creation
To better explain how mini-batches are created within speechbrain, let's take a look into the child config file `cfg/minimal_examples/data_reading/save_signals.cfg`:

```
[global]
[/global]

[functions]
    [save]
        class_name=speechbrain.data_io.data_io.save
        sample_rate=16000
        save_format=flac    
    [/save]
[/functions]


[computations]
    id,wav,wav_len,*_=get_input_var()
    save(wav,id,wav_len)
[/computations]
```
This config file defines the function save, that is used to store the output on the disk (in this case using the flac format). The most peculiar line is the following:
```
    id,wav,wav_len,it_id=get_input_var()
```
The special function *get_input_var()* returns by default the following elements: 
- **id**: it is a list containing all the ids of all the sentences in the current batch
- **data_batch** it is a torch.tensor containing the batch of the data specified in the csv_read file
- **data_batch_len** it is a torch.tensor containing the relative length of the batches.
- **it_id** it is an integer containing the iteration id. It will be 0 for the first iteration, 1 for the second and so on.
- **epoch_id** it is the epoch_id (it is non-zero when looping over the same data multiple times).

In this case, we asked our execute_computations functions to only create mini-batches for the wav files and *get_input_var*
thus returns `id, wav, wav_len,it_id`.

To help users better understand the loop over the mini-batches works, let's add some prints into the computation section.
Remember that the computation section is just a python shell and we can use it to add some prints and other python commands useful to debug. 
Let's change the computation section of the child configuration file in the following way:
```
[computations]
    id,wav,wav_len,it_id,epoch_id=get_input_var()
    print(id)
    print(wav.shape)
    print(wav_len)
    print(it_id)
    print(epoch_id)
    sys.exit(0)
    save(wav,id,wav_len)
[/computations]
```
In this case, we print the first batch of data created from the CSV file `samples/audio_samples/sv_example.csv` and we can see the following output:
```
['example5', 'example2']
torch.Size([2, 33088])
tensor([0.4836, 1.0000])
0
0
```
Note that wav is a torch.tensor composed of two signals (batch_size=2).  
Signals are in general of different lengths and to create batches with the same size we have to perform zero paddings. This operation is automatically performed within speechbrain. It is, however, important to keep track of the original length of the signals (e.g, this could be important when we want to save non-padded signals, or when we want to compute neural network cost on valid time steps only). For this reason we also automatically return wav_len, that is a tensor containing the relative lengths of the sentences within the batch (in this case the length of the first sentence is 0.48 times the length of the second sentence)

We return the relative information because it is more flexible than the absolute one. In a standard feature processing pipeline, we can change the temporal resolution of our tensors. This happens, for instance, when we compute the FBANK features from a raw waveform using windows every 10 ms. With the relative measure, we are still able to save the valid time steps, as done in the current example.

If we remove `sys.exit(0)` we will see the following:

```
['example5', 'example2']
torch.Size([2, 33088])
tensor([0.4836, 1.0000])
0
0
['example4', 'example3']
torch.Size([2, 46242])
tensor([0.7571, 1.0000])
1
0
['example1']
torch.Size([1, 52173])
tensor([1.])
2
0
```
As you can see, the CSV file is composed of 5 sentences and we thus have three batches (two composed of two sentences and the last one composed of a single sentences).

### Data sorting

Batches can be created differently based on how the field sentence_sorting is set.
This parameter specifies how to sort the data before the batch creation:
- **ascending**: sorts the data in ascending order using the "duration" field in the csv file.
- **descending**  sorts the data in descending order using the "duration" field in the csv file.
- **random**  sort the data randomly
- **original**  keeps the original sequence of data defined in the csv file. 

Note that if the data are sorted in ascending or descending order the batches will approximately have the same size and the need for zero paddings is minimized. Instead, if sentence_sorting is set to random, the batches might be composed of both short and long sequences and several zeros might be added in the batch. When possible, it is desirable to
sort the data. This way, we use more efficiently the computational resources, without wasting time on processing time steps composed on zeros only. 

### Data caching

### Output variables










<|MERGE_RESOLUTION|>--- conflicted
+++ resolved
@@ -16,24 +16,10 @@
   * [Folder Structure](#folder-structure)
   * [How to run an experiment](#how-to-run-an-experiment)
   * [Configuration files](#configuration-files)
-<<<<<<< HEAD
-  * [Execute Computations](#execute-computations)
-- [Data Reading and Writing](#data-reading-and-writing)
-	* [Scp file format](#scp-file-format)
-	* [Data loop](#data-loop)
-	* [Multi-Channel audio](#multi-channel-audio)
-	* [Tensor Format](#tensor-format)
-	* [Reading non-audio files](#reading-non-audio-files)
-	* [Writing Example](#writing-example)
-- [Basic processing](#basic-processing)
-	* [Adding Noise](#adding-noise)
-	* [Other augmentations](#other-augmentations)
-=======
   * [Data reading and writing](#data-reading-and-writing)
   * [Execute computation class](#execute-computation-class)
   * [Tensor format](#tensor-format)
   * [Data preparation](#data-preparation)
->>>>>>> f3dec714
 - [Feature extraction](#feature-extraction)
   * [Short-time Fourier transform (STFT)](#short-time-fourier-transform-(stft))
   * [Spectrograms](#spectrograms)
@@ -193,28 +179,8 @@
     delta1=compute_deltas(FBANKs)
     delta2=compute_deltas(delta1)
 
-<<<<<<< HEAD
-### Other augmentations
-In addition to adding noise, the [```data_augmentation.py```](data_augmentation.py) file defines a set of augmentations for increasing the robustness of machine learning models, and for creating datasets for speech enhancement and other environment-related tasks. The current list of enhancements follows, with links to sample files of each:
-
- * Adding noise - [white noise example](cfg/minimal_examples/basic_processing/save_signals_with_noise.cfg) or [noise from scp file example](cfg/minimal_examples/basic_processing/save_signals_with_noise_scp.cfg)
- * Adding reverberation - [reverb example](cfg/minimal_examples/basic_processing/save_signals_with_reverb.cfg)
- * Adding babble - [babble example](cfg/minimal_examples/basic_processing/save_signals_with_babble.cfg)
- * Speed perturbation - [perturbation example](cfg/minimal_examples/basic_processing/save_signals_with_speed_perturb.cfg)
- * Dropping a frequency - [frequency drop example](cfg/minimal_examples/basic_processing/save_signals_with_drop_freq.cfg)
- * Dropping chunks - [chunk drop example](cfg/minimal_examples/basic_processing/save_signals_with_drop_chunk.cfg)
- * Clipping - [clipping example](cfg/minimal_examples/basic_processing/save_signals_with_clipping.cfg)
-
-These augmentations are designed to be efficient, so that you can use them on data during training without worrying about saving the augmented data to disk. This also allows using a dynamic training set that can change from epoch to epoch, rather than relying on a static set. In addition, all augmentations should be differentiable, since they are implemented as ```nn.Module```s. Finally, all augmentations have a ```random_seed``` parameter, to ensure that the augmentations are repeatable, and your results are comparable from experiment to experiment.
-
-Aside from adding noise, all augmentations work on a batch level for the sake of efficiency. This means that for smaller datasets and larger batch sizes, the diversity of augmentations applied may be limited. However, the fact that these augmentations can be different for different epochs can make up for this fact.
-
-## Feature extraction
-Let's now move on by discussing some more realistic examples of speech feature extraction. 
-=======
     # concatenate mfcc+delta1+delta2
     fbank_with_deltas=torch.cat([FBANKs,delta1,delta2],dim=-2)
->>>>>>> f3dec714
 
     # applying the context window
     fbank_cw=context_window(fbank_with_deltas)
@@ -516,12 +482,18 @@
 
 ### Output variables
 
-
-
-
-
-
-
-
-
-
+# Data augmentations
+In addition to adding noise, the [```data_augmentation.py```](data_augmentation.py) file defines a set of augmentations for increasing the robustness of machine learning models, and for creating datasets for speech enhancement and other environment-related tasks. The current list of enhancements follows, with links to sample files of each:
+
+ * Adding noise - [white noise example](cfg/minimal_examples/basic_processing/save_signals_with_noise.cfg) or [noise from scp file example](cfg/minimal_examples/basic_processing/save_signals_with_noise_scp.cfg)
+ * Adding reverberation - [reverb example](cfg/minimal_examples/basic_processing/save_signals_with_reverb.cfg)
+ * Adding babble - [babble example](cfg/minimal_examples/basic_processing/save_signals_with_babble.cfg)
+ * Speed perturbation - [perturbation example](cfg/minimal_examples/basic_processing/save_signals_with_speed_perturb.cfg)
+ * Dropping a frequency - [frequency drop example](cfg/minimal_examples/basic_processing/save_signals_with_drop_freq.cfg)
+ * Dropping chunks - [chunk drop example](cfg/minimal_examples/basic_processing/save_signals_with_drop_chunk.cfg)
+ * Clipping - [clipping example](cfg/minimal_examples/basic_processing/save_signals_with_clipping.cfg)
+
+These augmentations are designed to be efficient, so that you can use them on data during training without worrying about saving the augmented data to disk. This also allows using a dynamic training set that can change from epoch to epoch, rather than relying on a static set. In addition, all augmentations should be differentiable, since they are implemented as ```nn.Module```s. Finally, all augmentations have a ```random_seed``` parameter, to ensure that the augmentations are repeatable, and your results are comparable from experiment to experiment.
+
+Aside from adding noise, all augmentations work on a batch level for the sake of efficiency. This means that for smaller datasets and larger batch sizes, the diversity of augmentations applied may be limited. However, the fact that these augmentations can be different for different epochs can make up for this fact.
+
