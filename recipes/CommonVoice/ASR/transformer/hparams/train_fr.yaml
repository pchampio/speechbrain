# ############################################################################
# Model: E2E ASR with Transformer
# Encoder: Transformer Encoder
# Decoder: Transformer Decoder + (CTC/ATT joint) beamsearch
# Tokens: unigram
# losses: CTC + KLdiv (Label Smoothing loss)
# Authors:  Titouan Parcollet and Jianyuan Zhong
# ############################################################################
# Seed needs to be set at top of yaml, before objects with parameters are made
seed: 1234
__set_seed: !apply:torch.manual_seed [!ref <seed>]
output_folder: !ref results/transformer/<seed>
wer_file: !ref <output_folder>/wer.txt
save_folder: !ref <output_folder>/save
train_log: !ref <output_folder>/train_log.txt

# Data files
data_folder: !PLACEHOLDER  # e.g, /localscratch/cv-corpus-5.1-2020-06-22/fr
train_tsv_file: !ref <data_folder>/train.tsv  # Standard CommonVoice .tsv files
dev_tsv_file: !ref <data_folder>/dev.tsv  # Standard CommonVoice .tsv files
test_tsv_file: !ref <data_folder>/test.tsv  # Standard CommonVoice .tsv files
accented_letters: True
language: fr # use 'it' for Italian, 'rw' for Kinyarwanda, 'en' for english
train_csv: !ref <save_folder>/train.csv
valid_csv: !ref <save_folder>/dev.csv
test_csv: !ref <save_folder>/test.csv
skip_prep: False # Skip data preparation

# We remove utterance slonger than 10s in the train/dev/test sets as
# longer sentences certainly correspond to "open microphones".
avoid_if_longer_than: 10.0

ckpt_interval_minutes: 15 # save checkpoint every N min

# Training parameters
number_of_epochs: 50
batch_size: 32 # This works with a 32GB GPU ! (bs * nb_gpu * accum) > 128 !
ctc_weight: 0.3
gradient_accumulation: 4
loss_reduction: 'batchmean'
sorting: random

# stages related parameters
stage_one_epochs: 40
lr_adam: 1.0
lr_sgd: 0.00003

# BPE parameters
token_type: unigram  # ["unigram", "bpe", "char"]
character_coverage: 1.0

# Feature parameters
sample_rate: 16000
n_fft: 400
n_mels: 80

# Dataloader options
train_dataloader_opts:
    batch_size: !ref <batch_size>
    shuffle: True
    num_workers: 6

valid_dataloader_opts:
    batch_size: !ref <batch_size>
    num_workers: 6

test_dataloader_opts:
    batch_size: !ref <batch_size>
    num_workers: 6

####################### Model parameters ###########################
# Transformer
d_model: 768
nhead: 8
num_encoder_layers: 12
num_decoder_layers: 6
d_ffn: 3072
transformer_dropout: 0.0
activation: !name:torch.nn.GELU
output_neurons: 500

# Outputs
blank_index: 0
label_smoothing: 0.1
pad_index: 0
bos_index: 1
eos_index: 2

# Decoding parameters
min_decode_ratio: 0.0
max_decode_ratio: 1.0
valid_search_every: 5
valid_beam_size: 10
<<<<<<< HEAD
test_beam_size: 80
ctc_decode_weight: 0.3
=======
# test_beam_size: 80
ctc_weight_decode: 0.3
>>>>>>> 1b5811cf

############################## models ################################

CNN: !new:speechbrain.lobes.models.convolution.ConvolutionFrontEnd
    input_shape: (8, 10, 80)
    num_blocks: 3
    num_layers_per_block: 1
    out_channels: (128, 200, 256)
    kernel_sizes: (3, 3, 1)
    strides: (2, 2, 1)
    residuals: (False, False, False)

Transformer: !new:speechbrain.lobes.models.transformer.TransformerASR.TransformerASR # yamllint disable-line rule:line-length
    input_size: 5120
    tgt_vocab: !ref <output_neurons>
    d_model: !ref <d_model>
    nhead: !ref <nhead>
    num_encoder_layers: !ref <num_encoder_layers>
    num_decoder_layers: !ref <num_decoder_layers>
    d_ffn: !ref <d_ffn>
    dropout: !ref <transformer_dropout>
    activation: !ref <activation>
    normalize_before: False

ctc_lin: !new:speechbrain.nnet.linear.Linear
    input_size: !ref <d_model>
    n_neurons: !ref <output_neurons>

seq_lin: !new:speechbrain.nnet.linear.Linear
    input_size: !ref <d_model>
    n_neurons: !ref <output_neurons>

modules:
    CNN: !ref <CNN>
    Transformer: !ref <Transformer>
    seq_lin: !ref <seq_lin>
    ctc_lin: !ref <ctc_lin>

model: !new:torch.nn.ModuleList
    - [!ref <CNN>, !ref <Transformer>, !ref <seq_lin>, !ref <ctc_lin>]

# We define two optimizers as we have two stages (training + finetuning)
Adam: !name:torch.optim.Adam
    lr: 0
    betas: (0.9, 0.98)
    eps: 0.000000001

SGD: !name:torch.optim.SGD
    lr: !ref <lr_sgd>
    momentum: 0.99
    nesterov: True

ctc_scorer: !new:speechbrain.decoders.scorer.CTCScorer
    eos_index: !ref <eos_index>
    blank_index: !ref <blank_index>
    ctc_fc: !ref <ctc_lin>

scorer: !new:speechbrain.decoders.scorer.ScorerBuilder
    partial_scorers: [!ref <ctc_scorer>]
    weights:
        ctc: !ref <ctc_decode_weight>

beam_searcher: !new:speechbrain.decoders.S2STransformerBeamSearcher
    modules: [!ref <Transformer>, !ref <seq_lin>]
    bos_index: !ref <bos_index>
    eos_index: !ref <eos_index>
    min_decode_ratio: !ref <min_decode_ratio>
    max_decode_ratio: !ref <max_decode_ratio>
    beam_size: !ref <valid_beam_size>
    vocab_size: !ref <output_neurons>
    using_eos_threshold: False
    length_normalization: True
    scorer: !ref <scorer>

log_softmax: !new:torch.nn.LogSoftmax
    dim: -1

ctc_cost: !name:speechbrain.nnet.losses.ctc_loss
    blank_index: !ref <blank_index>
    reduction: !ref <loss_reduction>

seq_cost: !name:speechbrain.nnet.losses.kldiv_loss
    label_smoothing: !ref <label_smoothing>
    reduction: !ref <loss_reduction>

noam_annealing: !new:speechbrain.nnet.schedulers.NoamScheduler
    lr_initial: !ref <lr_adam>
    n_warmup_steps: 25000
    model_size: !ref <d_model>

checkpointer: !new:speechbrain.utils.checkpoints.Checkpointer
    checkpoints_dir: !ref <save_folder>
    recoverables:
        model: !ref <model>
        noam_scheduler: !ref <noam_annealing>
        normalizer: !ref <normalize>
        counter: !ref <epoch_counter>

epoch_counter: !new:speechbrain.utils.epoch_loop.EpochCounter
    limit: !ref <number_of_epochs>

normalize: !new:speechbrain.processing.features.InputNormalization
    norm_type: global
    update_until_epoch: 3

augmentation: !new:speechbrain.lobes.augment.SpecAugment
    time_warp: True
    time_warp_window: 5
    time_warp_mode: bicubic
    freq_mask: True
    n_freq_mask: 2
    time_mask: True
    n_time_mask: 2
    replace_with_zero: False
    freq_mask_width: 30
    time_mask_width: 40

compute_features: !new:speechbrain.lobes.features.Fbank
    sample_rate: !ref <sample_rate>
    n_fft: !ref <n_fft>
    n_mels: !ref <n_mels>

train_logger: !new:speechbrain.utils.train_logger.FileTrainLogger
    save_file: !ref <train_log>

error_rate_computer: !name:speechbrain.utils.metric_stats.ErrorRateStats
acc_computer: !name:speechbrain.utils.Accuracy.AccuracyStats
cer_computer: !name:speechbrain.utils.metric_stats.ErrorRateStats
    split_tokens: True<|MERGE_RESOLUTION|>--- conflicted
+++ resolved
@@ -89,15 +89,10 @@
 # Decoding parameters
 min_decode_ratio: 0.0
 max_decode_ratio: 1.0
-valid_search_every: 5
+valid_search_interval: 5
 valid_beam_size: 10
-<<<<<<< HEAD
-test_beam_size: 80
-ctc_decode_weight: 0.3
-=======
 # test_beam_size: 80
 ctc_weight_decode: 0.3
->>>>>>> 1b5811cf
 
 ############################## models ################################
 
@@ -164,10 +159,11 @@
     modules: [!ref <Transformer>, !ref <seq_lin>]
     bos_index: !ref <bos_index>
     eos_index: !ref <eos_index>
+    blank_index: !ref <blank_index>
     min_decode_ratio: !ref <min_decode_ratio>
     max_decode_ratio: !ref <max_decode_ratio>
     beam_size: !ref <valid_beam_size>
-    vocab_size: !ref <output_neurons>
+    ctc_weight: !ref <ctc_weight_decode>
     using_eos_threshold: False
     length_normalization: True
     scorer: !ref <scorer>
