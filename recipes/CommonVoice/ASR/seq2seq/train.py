--- conflicted
+++ resolved
@@ -1,17 +1,3 @@
-<<<<<<< HEAD
-=======
-#!/usr/bin/env python3
-import sys
-import torch
-import logging
-import speechbrain as sb
-import torchaudio
-from hyperpyyaml import load_hyperpyyaml
-from speechbrain.tokenizers.SentencePiece import SentencePiece
-from speechbrain.utils.data_utils import undo_padding
-from speechbrain.utils.distributed import run_on_main, if_main_process
-
->>>>>>> 3da81826
 """Recipe for training a sequence-to-sequence ASR system with CommonVoice.
 The system employs an encoder, a decoder, and an attention mechanism
 between them. Decoding is performed with beamsearch.
